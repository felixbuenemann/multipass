--- conflicted
+++ resolved
@@ -58,11 +58,9 @@
       PATH: $SNAP/usr/sbin:$SNAP/usr/bin:$SNAP/sbin:$SNAP/bin:$PATH
       LC_ALL: C
     daemon: simple
-<<<<<<< HEAD
     plugs:
       - libvirt
 
-=======
   virtlogd-bin:
     command: bin/launch-virtlogd
     environment:
@@ -70,7 +68,6 @@
       PATH: $SNAP/usr/sbin:$SNAP/usr/bin:$SNAP/sbin:$SNAP/bin:$PATH
       LC_ALL: C
     daemon: simple
->>>>>>> 5a104a6e
   virsh:
     command: bin/virsh
     environment:
@@ -80,111 +77,8 @@
       - libvirt
 
 parts:
-<<<<<<< HEAD
-  qtbase5-dev:
-    after: [qt5-qmake-bin]
-    plugin: dump
-    source:
-    - on amd64: http://archive.ubuntu.com/ubuntu/pool/main/q/qtbase-opensource-src/qtbase5-dev_5.9.5+dfsg-0ubuntu1_amd64.deb
-    - on i386: http://archive.ubuntu.com/ubuntu/pool/main/q/qtbase-opensource-src/qtbase5-dev_5.9.5+dfsg-0ubuntu1_i386.deb
-    - on armhf: http://ports.ubuntu.com/ubuntu-ports/pool/main/q/qtbase-opensource-src/qtbase5-dev_5.9.5+dfsg-0ubuntu1_armhf.deb
-    - on arm64: http://ports.ubuntu.com/ubuntu-ports/pool/main/q/qtbase-opensource-src/qtbase5-dev_5.9.5+dfsg-0ubuntu1_arm64.deb
-    source-type: deb
-    prime: [-*]
-
-  qtbase5-dev-tools:
-    plugin: dump
-    source:
-    - on amd64: http://archive.ubuntu.com/ubuntu/pool/main/q/qtbase-opensource-src/qtbase5-dev-tools_5.9.5+dfsg-0ubuntu1_amd64.deb
-    - on i386: http://archive.ubuntu.com/ubuntu/pool/main/q/qtbase-opensource-src/qtbase5-dev-tools_5.9.5+dfsg-0ubuntu1_i386.deb
-    - on armhf: http://ports.ubuntu.com/ubuntu-ports/pool/main/q/qtbase-opensource-src/qtbase5-dev-tools_5.9.5+dfsg-0ubuntu1_armhf.deb
-    - on arm64: http://ports.ubuntu.com/ubuntu-ports/pool/main/q/qtbase-opensource-src/qtbase5-dev-tools_5.9.5+dfsg-0ubuntu1_arm64.deb
-    source-type: deb
-    prime: [-*]
-
-  qt5-qmake:
-    plugin: dump
-    source:
-    - on amd64: http://archive.ubuntu.com/ubuntu/pool/main/q/qtbase-opensource-src/qt5-qmake_5.9.5+dfsg-0ubuntu1_amd64.deb
-    - on i386: http://archive.ubuntu.com/ubuntu/pool/main/q/qtbase-opensource-src/qt5-qmake_5.9.5+dfsg-0ubuntu1_i386.deb
-    - on armhf: http://ports.ubuntu.com/ubuntu-ports/pool/main/q/qtbase-opensource-src/qt5-qmake_5.9.5+dfsg-0ubuntu1_armhf.deb
-    - on arm64: http://ports.ubuntu.com/ubuntu-ports/pool/main/q/qtbase-opensource-src/qt5-qmake_5.9.5+dfsg-0ubuntu1_arm64.deb
-    source-type: deb
-    prime: [-*]
-
-  qt5-qmake-bin:
-    after: [qt5-qmake]
-    plugin: dump
-    source:
-    - on amd64: http://archive.ubuntu.com/ubuntu/pool/main/q/qtbase-opensource-src/qt5-qmake-bin_5.9.5+dfsg-0ubuntu1_amd64.deb
-    - on i386: http://archive.ubuntu.com/ubuntu/pool/main/q/qtbase-opensource-src/qt5-qmake-bin_5.9.5+dfsg-0ubuntu1_i386.deb
-    - on armhf: http://ports.ubuntu.com/ubuntu-ports/pool/main/q/qtbase-opensource-src/qt5-qmake-bin_5.9.5+dfsg-0ubuntu1_armhf.deb
-    - on arm64: http://ports.ubuntu.com/ubuntu-ports/pool/main/q/qtbase-opensource-src/qt5-qmake-bin_5.9.5+dfsg-0ubuntu1_arm64.deb
-    source-type: deb
-    prime: [-*]
-
-  libqt5core5a:
-    after: [libicu]
-    plugin: dump
-    source:
-    - on amd64: http://archive.ubuntu.com/ubuntu/pool/main/q/qtbase-opensource-src/libqt5core5a_5.9.5+dfsg-0ubuntu1_amd64.deb
-    - on i386: http://archive.ubuntu.com/ubuntu/pool/main/q/qtbase-opensource-src/libqt5core5a_5.9.5+dfsg-0ubuntu1_i386.deb
-    - on armhf: http://ports.ubuntu.com/ubuntu-ports/pool/main/q/qtbase-opensource-src/libqt5core5a_5.9.5+dfsg-0ubuntu1_armhf.deb
-    - on arm64: http://ports.ubuntu.com/ubuntu-ports/pool/main/q/qtbase-opensource-src/libqt5core5a_5.9.5+dfsg-0ubuntu1_arm64.deb
-    source-type: deb
-    stage-packages:
-    - libdouble-conversion1v5
-    - libpcre16-3
-
-  libqt5dbus5:
-    plugin: dump
-    source:
-    - on amd64: http://archive.ubuntu.com/ubuntu/pool/main/q/qtbase-opensource-src/libqt5dbus5_5.9.5+dfsg-0ubuntu1_amd64.deb
-    - on i386: http://archive.ubuntu.com/ubuntu/pool/main/q/qtbase-opensource-src/libqt5dbus5_5.9.5+dfsg-0ubuntu1_i386.deb
-    - on armhf: http://ports.ubuntu.com/ubuntu-ports/pool/main/q/qtbase-opensource-src/libqt5dbus5_5.9.5+dfsg-0ubuntu1_armhf.deb
-    - on arm64: http://ports.ubuntu.com/ubuntu-ports/pool/main/q/qtbase-opensource-src/libqt5dbus5_5.9.5+dfsg-0ubuntu1_arm64.deb
-    source-type: deb
-
-  libqt5network5:
-    plugin: dump
-    source:
-    - on amd64: http://archive.ubuntu.com/ubuntu/pool/main/q/qtbase-opensource-src/libqt5network5_5.9.5+dfsg-0ubuntu1_amd64.deb
-    - on i386: http://archive.ubuntu.com/ubuntu/pool/main/q/qtbase-opensource-src/libqt5network5_5.9.5+dfsg-0ubuntu1_i386.deb
-    - on armhf: http://ports.ubuntu.com/ubuntu-ports/pool/main/q/qtbase-opensource-src/libqt5network5_5.9.5+dfsg-0ubuntu1_armhf.deb
-    - on arm64: http://ports.ubuntu.com/ubuntu-ports/pool/main/q/qtbase-opensource-src/libqt5network5_5.9.5+dfsg-0ubuntu1_arm64.deb
-    source-type: deb
-    stage-packages:
-    - libproxy1v5
-
-  libicu:
-    plugin: dump
-    source:
-    - on amd64: http://archive.ubuntu.com/ubuntu/pool/main/i/icu/libicu60_60.2-3ubuntu3_amd64.deb
-    - on i386: http://archive.ubuntu.com/ubuntu/pool/main/i/icu/libicu60_60.2-3ubuntu3_i386.deb
-    - on armhf: http://ports.ubuntu.com/ubuntu-ports/pool/main/i/icu/libicu60_60.2-3ubuntu3_armhf.deb
-    - on arm64: http://ports.ubuntu.com/ubuntu-ports/pool/main/i/icu/libicu60_60.2-3ubuntu3_arm64.deb
-    source-type: deb
-
-  libssl:
-    plugin: dump
-    source:
-    - on amd64: http://archive.ubuntu.com/ubuntu/pool/main/o/openssl/libssl1.1_1.1.0g-2ubuntu4.3_amd64.deb
-    - on i386: http://archive.ubuntu.com/ubuntu/pool/main/o/openssl/libssl1.1_1.1.0g-2ubuntu4.3_i386.deb
-    - on armhf: http://ports.ubuntu.com/ubuntu-ports/pool/main/o/openssl/libssl1.1_1.1.0g-2ubuntu4.3_arm64.deb
-    - on arm64: http://ports.ubuntu.com/ubuntu-ports/pool/main/o/openssl/libssl1.1_1.1.0g-2ubuntu4.3_arm64.deb
-    source-type: deb
-
   multipass:
     after:
-    - qtbase5-dev
-    - qtbase5-dev-tools
-    - libqt5core5a
-    - libqt5network5
-    - libssl
-=======
-  multipass:
-    after:
->>>>>>> 5a104a6e
     - libvirt
     plugin: cmake
     build-packages:
