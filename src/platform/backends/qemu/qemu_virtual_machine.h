--- conflicted
+++ resolved
@@ -60,12 +60,6 @@
     void on_shutdown();
     void on_suspend();
     void on_restart();
-<<<<<<< HEAD
-    void ensure_vm_is_running();
-=======
-    multipass::optional<IPAddress> ip;
-    const std::string tap_device_name;
->>>>>>> e11479b4
     const std::string mac_addr;
     const std::string tap_device_name;
     std::unique_ptr<Process> vm_process;
